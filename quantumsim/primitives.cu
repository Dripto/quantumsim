--- conflicted
+++ resolved
@@ -90,7 +90,6 @@
 
 
 
-<<<<<<< HEAD
 //Apply a general pauli transfer matrix, to (up to) two subsystems (arbitrary dimension)
 //a is the msb, b is the lsb.
 //If the PTM is diagonal, this works in-place, i.e. with dm_in == dm_out. Otherwise NOT!
@@ -104,18 +103,12 @@
         unsigned int dim_a_in, 
         unsigned int dim_b_in, 
         unsigned int dim_z, unsigned int dim_y,
-=======
-__global__ void two_qubit_general_ptm(double *dm, double *ptm_g,
-        unsigned int dim_a, unsigned int stride_a,
-        unsigned int dim_b, unsigned int stride_b,
->>>>>>> 0a1ba4f0
         unsigned int dim_rho) {
 
     /*const unsigned int idx = threadIdx.x + blockIdx.x*blockDim.x;*/
     /*if (idx >= dim_rho) return;*/
 
 
-<<<<<<< HEAD
     //(structure worked out in Notebook II, p. 203 ff)
         
     //blockDim.x = dim_a_out
@@ -151,11 +144,6 @@
     /*}*/
 
     
-=======
-    // external memory required: (blockDim.x + dim_a*dim_b) double floats
-    extern __shared__ double ptm[];
-    double *data = &ptm[dim_a*dim_b];
->>>>>>> 0a1ba4f0
 
     // load data to memory
     const int column = zx*dim_a_in*dim_b_in;
@@ -168,30 +156,8 @@
     }
     const int addr_out = (((x*dim_a_out + ax)*dim_y + y)*dim_b_out + bx)*dim_z + z;
 
-<<<<<<< HEAD
     if (addr_out >= dim_rho)
         return;
-=======
-    if (idx >= dim_rho) return;
-
-    //adress calculation
-    //the index is of the form idx = X Y Z ib ia,
-    //where the address is of the form addr = X ib Y ia Z
-    //this integer arithmetic is possibly is quite slow. one might want to do it in float instead
-
-    unsigned int i = idx;
-    unsigned int reduced_stride_of_y = stride_b/(stride_a*dim_a);
-    unsigned int idx_a = i % dim_a;
-    i = i / dim_a;
-    unsigned int idx_b = i % dim_b;
-    i = i / dim_b;
-    unsigned int     z = i % (stride_a);
-    i = i / stride_a;
-    unsigned int     y = i % reduced_stride_of_y;
-    unsigned int     x = i / reduced_stride_of_y;
-
-    unsigned int addr = z + stride_a*idx_a + stride_a*dim_a*y + stride_b*idx_b + stride_b*dim_b*x;
->>>>>>> 0a1ba4f0
 
     //done loading
     __syncthreads();
